import { createClaimOnWitness } from '../create-claim'
import { extractHTMLElement, extractJSONValueIndex } from '../providers/http-provider/utils'
<<<<<<< HEAD
import { ZKOperators } from '../types'
import { logger } from '../utils'
import { CommunicationBridge, RPCCreateClaimOptions, WindowRPCClient, WindowRPCErrorResponse, WindowRPCIncomingMsg, WindowRPCOutgoingMsg, WindowRPCResponse } from './types'
import { getCurrentMemoryUsage, getWsApiUrlFromLocation } from './utils'
=======
import { logger, redact, setLogLevel, ZKOperators } from '../utils'
import { CommunicationBridge, RPCCreateClaimOptions, RPCErrorResponse, RPCResponse, RPCWitnessClient, WindowRPCIncomingMsg, WindowRPCOutgoingMsg } from './types'
import { getCurrentMemoryUsage } from './utils'
>>>>>>> 4a07f761
import { ALL_ENC_ALGORITHMS, makeWindowRpcZkOperator } from './window-rpc-zk'


class RPCEvent extends Event {
	constructor(public readonly data: WindowRPCIncomingMsg) {
		super('message')
	}
}

/**
 * Sets up the current window to listen for RPC requests
 * from React Native or other windows
 */
export function setupWindowRpc() {
	window.addEventListener('message', handleMessage, false)
	const windowMsgs = new EventTarget()

<<<<<<< HEAD
	const defaultWitnessUrl = getWsApiUrlFromLocation()

	logger.info({ defaultWitnessUrl }, 'window RPC setup')
=======
	logger.info('window RPC setup')
	logger.info(JSON.stringify(logger))
>>>>>>> 4a07f761

	async function handleMessage(event: MessageEvent<any>) {
		let id = ''
		let channel = ''
		try {
			if(!event.data) {
				return
			}

			const req: WindowRPCIncomingMsg = typeof event.data === 'string'
				? JSON.parse(event.data)
				: event.data
			// ignore any messages not for us
			if(req.module !== 'witness-sdk') {
				return
			}

			id = req.id
			channel = req.channel || ''

			windowMsgs.dispatchEvent(new RPCEvent(req))
			// ignore response messages
			if(('isResponse' in req && req.isResponse)) {
				return
			}

			if(!req.id) {
				logger.warn(
					{ req:redact(req) },
					'Window RPC request missing ID'
				)
				return
			}

			logger.info(
				{ req:redact(req), origin: event.origin },
				'processing RPC request'
			)

			switch (req.type) {
			case 'createClaim':
				const response = await createClaimOnWitness({
					...req.request,
					zkOperators: getZkOperators(
						req.request.zkOperatorMode
					),
					client: { url: defaultWitnessUrl },
					logger,
					onStep(step) {
						sendMessage({
							type: 'createClaimStep',
							step: {
								name: 'witness-progress',
								step,
							},
							module: 'witness-sdk',
							id: req.id,
						})
					},
				})
				respond({
					type: 'createClaimDone',
					response,
				})
				break
			case 'extractHtmlElement':
				respond({
					type: 'extractHtmlElementDone',
					response: extractHTMLElement(
						req.request.html,
						req.request.xpathExpression,
						req.request.contentsOnly
					),
				})
				break
			case 'extractJSONValueIndex':
				respond({
					type: 'extractJSONValueIndexDone',
					response: extractJSONValueIndex(req.request.json, req.request.jsonPath),
				})
				break
			case 'getCurrentMemoryUsage':
				respond({
					type: 'getCurrentMemoryUsageDone',
					response: await getCurrentMemoryUsage(),
				})
				break
			case 'setLogLevel':
				respond({
					type: 'setLogLevelDone',
					response: setLogLevel(req.request.logLevel)
				})
				break
			default:
				break
			}
		} catch(err) {
<<<<<<< HEAD
			logger.error({ err, data: event.data }, 'error in RPC')
=======
			logger.error(
				{ err, data: redact(event.data) },
				'error in RPC'
			)
>>>>>>> 4a07f761
			respond({
				type: 'error',
				data: {
					message: err.message,
					stack: err.stack,
				}
			})
		}

		function getZkOperators(
			zkOperatorMode: RPCCreateClaimOptions['zkOperatorMode']
			= 'default'
		) {
			// use default snarkJS ops
			if(zkOperatorMode === 'default') {
				return
			}

			// the native app/window calling implements
			// a ZK operator & wants to use it
			const operators: ZKOperators = {}
			for(const alg of ALL_ENC_ALGORITHMS) {
				operators[alg] = makeWindowRpcZkOperator(
					alg,
					makeCommunicationBridge()
				)
			}

			return operators
		}

		function makeCommunicationBridge(): CommunicationBridge {
			return {
				send: sendMessage,
				onMessage(cb) {
					windowMsgs.addEventListener('message', handle)

					return () => {
						windowMsgs.removeEventListener(
							'message',
							handle
						)
					}

					function handle(msg: RPCEvent) {
						cb(msg.data)
					}
				},
			}
		}

		function respond<K extends keyof WindowRPCClient>(
			data: WindowRPCResponse<WindowRPCClient, K>
				| WindowRPCErrorResponse
		) {
			const res = {
				...data,
				id,
				module: 'witness-sdk',
				isResponse: true
			} as WindowRPCOutgoingMsg
			return sendMessage(res)
		}

		function sendMessage(data: WindowRPCOutgoingMsg) {
			const str = JSON.stringify(data)
			if(channel) {
				window[channel]?.postMessage(str)
			} else {
				event.source!.postMessage(str)
			}
		}
	}
}<|MERGE_RESOLUTION|>--- conflicted
+++ resolved
@@ -1,15 +1,9 @@
 import { createClaimOnWitness } from '../create-claim'
 import { extractHTMLElement, extractJSONValueIndex } from '../providers/http-provider/utils'
-<<<<<<< HEAD
 import { ZKOperators } from '../types'
-import { logger } from '../utils'
+import { logger, setLogLevel } from '../utils'
 import { CommunicationBridge, RPCCreateClaimOptions, WindowRPCClient, WindowRPCErrorResponse, WindowRPCIncomingMsg, WindowRPCOutgoingMsg, WindowRPCResponse } from './types'
 import { getCurrentMemoryUsage, getWsApiUrlFromLocation } from './utils'
-=======
-import { logger, redact, setLogLevel, ZKOperators } from '../utils'
-import { CommunicationBridge, RPCCreateClaimOptions, RPCErrorResponse, RPCResponse, RPCWitnessClient, WindowRPCIncomingMsg, WindowRPCOutgoingMsg } from './types'
-import { getCurrentMemoryUsage } from './utils'
->>>>>>> 4a07f761
 import { ALL_ENC_ALGORITHMS, makeWindowRpcZkOperator } from './window-rpc-zk'
 
 
@@ -27,14 +21,9 @@
 	window.addEventListener('message', handleMessage, false)
 	const windowMsgs = new EventTarget()
 
-<<<<<<< HEAD
 	const defaultWitnessUrl = getWsApiUrlFromLocation()
 
 	logger.info({ defaultWitnessUrl }, 'window RPC setup')
-=======
-	logger.info('window RPC setup')
-	logger.info(JSON.stringify(logger))
->>>>>>> 4a07f761
 
 	async function handleMessage(event: MessageEvent<any>) {
 		let id = ''
@@ -62,15 +51,12 @@
 			}
 
 			if(!req.id) {
-				logger.warn(
-					{ req:redact(req) },
-					'Window RPC request missing ID'
-				)
+				logger.warn({ req }, 'Window RPC request missing ID')
 				return
 			}
 
 			logger.info(
-				{ req:redact(req), origin: event.origin },
+				{ req, origin: event.origin },
 				'processing RPC request'
 			)
 
@@ -132,14 +118,7 @@
 				break
 			}
 		} catch(err) {
-<<<<<<< HEAD
 			logger.error({ err, data: event.data }, 'error in RPC')
-=======
-			logger.error(
-				{ err, data: redact(event.data) },
-				'error in RPC'
-			)
->>>>>>> 4a07f761
 			respond({
 				type: 'error',
 				data: {
