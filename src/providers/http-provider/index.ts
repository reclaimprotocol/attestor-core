--- conflicted
+++ resolved
@@ -139,16 +139,6 @@
 	},
 	getResponseRedactions(response, paramsAny) {
 		const res = parseHttpResponse(response)
-<<<<<<< HEAD
-=======
-		// if the response is not 2xx, then we don't need
-		// to redact anything as the request itself failed
-		if(((res.statusCode / 100) >> 0) !== 2) {
-			logger.error({ response: uint8ArrayToBinaryStr(res.body) })
-			throw new Error(`Provider returned error "${res.statusCode} ${res.statusMessage}"`)
-		}
-
->>>>>>> 4a07f761
 		const rawParams = normaliseParamsToV2(paramsAny)
 		if(!rawParams.responseRedactions?.length) {
 			return []
